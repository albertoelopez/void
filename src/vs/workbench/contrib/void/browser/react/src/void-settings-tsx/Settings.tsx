/*--------------------------------------------------------------------------------------
 *  Copyright 2025 Glass Devtools, Inc. All rights reserved.
 *  Licensed under the Apache License, Version 2.0. See LICENSE.txt for more information.
 *--------------------------------------------------------------------------------------*/

import React, { useCallback, useEffect, useMemo, useState, useRef } from 'react'; // Added useRef import just in case it was missed, though likely already present
import { ProviderName, SettingName, displayInfoOfSettingName, providerNames, VoidStatefulModelInfo, customSettingNamesOfProvider, RefreshableProviderName, refreshableProviderNames, displayInfoOfProviderName, nonlocalProviderNames, localProviderNames, GlobalSettingName, featureNames, displayInfoOfFeatureName, isProviderNameDisabled, FeatureName, hasDownloadButtonsOnModelsProviderNames, subTextMdOfProviderName } from '../../../../common/voidSettingsTypes.js'
import ErrorBoundary from '../sidebar-tsx/ErrorBoundary.js'
import { VoidButtonBgDarken, VoidCustomDropdownBox, VoidInputBox2, VoidSimpleInputBox, VoidSwitch } from '../util/inputs.js'
import { useAccessor, useIsDark, useRefreshModelListener, useRefreshModelState, useSettingsState } from '../util/services.js'
import { X, RefreshCw, Loader2, Check, Asterisk, Plus } from 'lucide-react'
import { URI } from '../../../../../../../base/common/uri.js'
import { ModelDropdown } from './ModelDropdown.js'
import { ChatMarkdownRender } from '../markdown/ChatMarkdownRender.js'
import { WarningBox } from './WarningBox.js'
import { os } from '../../../../common/helpers/systemInfo.js'
import { IconLoading } from '../sidebar-tsx/SidebarChat.js'
import { ToolApprovalType, toolApprovalTypes } from '../../../../common/toolsServiceTypes.js'
import Severity from '../../../../../../../base/common/severity.js'
import { getModelCapabilities, modelOverrideKeys, ModelOverrides } from '../../../../common/modelCapabilities.js';
import { TransferEditorType, TransferFilesInfo } from '../../../extensionTransferTypes.js';
import { MCPServer } from '../../../../common/mcpServiceTypes.js';
import { useMCPServiceState } from '../util/services.js';

type Tab =
	| 'models'
	| 'localProviders'
	| 'providers'
	| 'featureOptions'
	| 'mcp'
	| 'general'
	| 'all';


const ButtonLeftTextRightOption = ({ text, leftButton }: { text: string, leftButton?: React.ReactNode }) => {

	return <div className='flex items-center text-void-fg-3 px-3 py-0.5 rounded-sm overflow-hidden gap-2'>
		{leftButton ? leftButton : null}
		<span>
			{text}
		</span>
	</div>
}

// models
const RefreshModelButton = ({ providerName }: { providerName: RefreshableProviderName }) => {

	const refreshModelState = useRefreshModelState()

	const accessor = useAccessor()
	const refreshModelService = accessor.get('IRefreshModelService')
	const metricsService = accessor.get('IMetricsService')

	const [justFinished, setJustFinished] = useState<null | 'finished' | 'error'>(null)

	useRefreshModelListener(
		useCallback((providerName2, refreshModelState) => {
			if (providerName2 !== providerName) return
			const { state } = refreshModelState[providerName]
			if (!(state === 'finished' || state === 'error')) return
			// now we know we just entered 'finished' state for this providerName
			setJustFinished(state)
			const tid = setTimeout(() => { setJustFinished(null) }, 2000)
			return () => clearTimeout(tid)
		}, [providerName])
	)

	const { state } = refreshModelState[providerName]

	const { title: providerTitle } = displayInfoOfProviderName(providerName)

	return <ButtonLeftTextRightOption

		leftButton={
			<button
				className='flex items-center'
				disabled={state === 'refreshing' || justFinished !== null}
				onClick={() => {
					refreshModelService.startRefreshingModels(providerName, { enableProviderOnSuccess: false, doNotFire: false })
					metricsService.capture('Click', { providerName, action: 'Refresh Models' })
				}}
			>
				{justFinished === 'finished' ? <Check className='stroke-green-500 size-3' />
					: justFinished === 'error' ? <X className='stroke-red-500 size-3' />
						: state === 'refreshing' ? <Loader2 className='size-3 animate-spin' />
							: <RefreshCw className='size-3' />}
			</button>
		}

		text={justFinished === 'finished' ? `${providerTitle} Models are up-to-date!`
			: justFinished === 'error' ? `${providerTitle} not found!`
				: `Manually refresh ${providerTitle} models.`}
	/>
}

const RefreshableModels = () => {
	const settingsState = useSettingsState()


	const buttons = refreshableProviderNames.map(providerName => {
		if (!settingsState.settingsOfProvider[providerName]._didFillInProviderSettings) return null
		return <RefreshModelButton key={providerName} providerName={providerName} />
	})

	return <>
		{buttons}
	</>

}



export const AnimatedCheckmarkButton = ({ text, className }: { text?: string, className?: string }) => {
	const [dashOffset, setDashOffset] = useState(40);

	useEffect(() => {
		const startTime = performance.now();
		const duration = 500; // 500ms animation

		const animate = (currentTime: number) => {
			const elapsed = currentTime - startTime;
			const progress = Math.min(elapsed / duration, 1);
			const newOffset = 40 - (progress * 40);

			setDashOffset(newOffset);

			if (progress < 1) {
				requestAnimationFrame(animate);
			}
		};

		const animationId = requestAnimationFrame(animate);
		return () => cancelAnimationFrame(animationId);
	}, []);

	return <div
		className={`flex items-center gap-1.5 w-fit
			${className ? className : `px-2 py-0.5 text-xs text-zinc-900 bg-zinc-100 rounded-sm`}
		`}
	>
		<svg className="size-4" viewBox="0 0 24 24" fill="none" xmlns="http://www.w3.org/2000/svg">
			<path
				d="M5 13l4 4L19 7"
				stroke="currentColor"
				strokeWidth="2"
				strokeLinecap="round"
				strokeLinejoin="round"
				style={{
					strokeDasharray: 40,
					strokeDashoffset: dashOffset
				}}
			/>
		</svg>
		{text}
	</div>
}


const AddButton = ({ disabled, text = 'Add', ...props }: { disabled?: boolean, text?: React.ReactNode } & React.ButtonHTMLAttributes<HTMLButtonElement>) => {

	return <button
		disabled={disabled}
		className={`bg-[#0e70c0] px-3 py-1 text-white rounded-sm ${!disabled ? 'hover:bg-[#1177cb] cursor-pointer' : 'opacity-50 cursor-not-allowed bg-opacity-70'}`}
		{...props}
	>{text}</button>

}

// ConfirmButton prompts for a second click to confirm an action, cancels if clicking outside
const ConfirmButton = ({ children, onConfirm, className }: { children: React.ReactNode, onConfirm: () => void, className?: string }) => {
	const [confirm, setConfirm] = useState(false);
	const ref = useRef<HTMLDivElement>(null);
	useEffect(() => {
		if (!confirm) return;
		const handleClickOutside = (e: MouseEvent) => {
			if (ref.current && !ref.current.contains(e.target as Node)) {
				setConfirm(false);
			}
		};
		document.addEventListener('click', handleClickOutside);
		return () => document.removeEventListener('click', handleClickOutside);
	}, [confirm]);
	return (
		<div ref={ref} className={`inline-block`}>
			<VoidButtonBgDarken className={className} onClick={() => {
				if (!confirm) {
					setConfirm(true);
				} else {
					onConfirm();
					setConfirm(false);
				}
			}}>
				{confirm ? `Confirm Reset` : children}
			</VoidButtonBgDarken>
		</div>
	);
};

// ---------------- Simplified Model Settings Dialog ------------------

// keys of ModelOverrides we allow the user to override



// This new dialog replaces the verbose UI with a single JSON override box.
const SimpleModelSettingsDialog = ({
	isOpen,
	onClose,
	modelInfo,
}: {
	isOpen: boolean;
	onClose: () => void;
	modelInfo: { modelName: string; providerName: ProviderName; type: 'autodetected' | 'custom' | 'default' } | null;
}) => {
	if (!isOpen || !modelInfo) return null;

	const { modelName, providerName, type } = modelInfo;
	const accessor = useAccessor();
	const settingsState = useSettingsState();
	const mouseDownInsideModal = useRef(false); // Ref to track mousedown origin
	const settingsStateService = accessor.get('IVoidSettingsService');

	// current overrides and defaults
	const defaultModelCapabilities = getModelCapabilities(providerName, modelName, undefined);
	const currentOverrides = settingsState.overridesOfModel?.[providerName]?.[modelName] ?? undefined;
	const { recognizedModelName, isUnrecognizedModel } = defaultModelCapabilities

	// Create the placeholder with the default values for allowed keys
	const partialDefaults: Partial<ModelOverrides> = {};
	for (const k of modelOverrideKeys) { if (defaultModelCapabilities[k]) partialDefaults[k] = defaultModelCapabilities[k] as any; }
	const placeholder = JSON.stringify(partialDefaults, null, 2);

	const [overrideEnabled, setOverrideEnabled] = useState<boolean>(() => !!currentOverrides);

	const [errorMsg, setErrorMsg] = useState<string | null>(null);

	const textAreaRef = useRef<HTMLTextAreaElement | null>(null)

	// reset when dialog toggles
	useEffect(() => {
		if (!isOpen) return;
		const cur = settingsState.overridesOfModel?.[providerName]?.[modelName];
		setOverrideEnabled(!!cur);
		setErrorMsg(null);
	}, [isOpen, providerName, modelName, settingsState.overridesOfModel, placeholder]);

	const onSave = async () => {
		// if disabled override, reset overrides
		if (!overrideEnabled) {
			await settingsStateService.setOverridesOfModel(providerName, modelName, undefined);
			onClose();
			return;
		}

		// enabled overrides
		// parse json
		let parsedInput: Record<string, unknown>

		if (textAreaRef.current?.value) {
			try {
				parsedInput = JSON.parse(textAreaRef.current.value);
			} catch (e) {
				setErrorMsg('Invalid JSON');
				return;
			}
		} else {
			setErrorMsg('Invalid JSON');
			return;
		}

		// only keep allowed keys
		const cleaned: Partial<ModelOverrides> = {};
		for (const k of modelOverrideKeys) {
			if (!(k in parsedInput)) continue
			const isEmpty = parsedInput[k] === '' || parsedInput[k] === null || parsedInput[k] === undefined;
			if (!isEmpty) {
				cleaned[k] = parsedInput[k] as any;
			}
		}
		await settingsStateService.setOverridesOfModel(providerName, modelName, cleaned);
		onClose();
	};

	const sourcecodeOverridesLink = `https://github.com/voideditor/void/blob/2e5ecb291d33afbe4565921664fb7e183189c1c5/src/vs/workbench/contrib/void/common/modelCapabilities.ts#L146-L172`

	return (
		<div // Backdrop
			className="fixed inset-0 bg-black/50 flex items-center justify-center z-[9999999]"
			onMouseDown={() => {
				mouseDownInsideModal.current = false;
			}}
			onMouseUp={() => {
				if (!mouseDownInsideModal.current) {
					onClose();
				}
				mouseDownInsideModal.current = false;
			}}
		>
			{/* MODAL */}
			<div
				className="bg-void-bg-1 rounded-md p-4 max-w-xl w-full shadow-xl overflow-y-auto max-h-[90vh]"
				onClick={(e) => e.stopPropagation()} // Keep stopping propagation for normal clicks inside
				onMouseDown={(e) => {
					mouseDownInsideModal.current = true;
					e.stopPropagation();
				}}
			>
				<div className="flex justify-between items-center mb-4">
					<h3 className="text-lg font-medium">
						Change Defaults for {modelName} ({displayInfoOfProviderName(providerName).title})
					</h3>
					<button
						onClick={onClose}
						className="text-void-fg-3 hover:text-void-fg-1"
					>
						<X className="size-5" />
					</button>
				</div>

				{/* Display model recognition status */}
				<div className="text-sm text-void-fg-3 mb-4">
					{type === 'default' ? `${modelName} comes packaged with Void, so you shouldn't need to change these settings.`
						: isUnrecognizedModel
							? `Model not recognized by Void.`
							: `Void recognizes ${modelName} ("${recognizedModelName}").`}
				</div>


				{/* override toggle */}
				<div className="flex items-center gap-2 mb-4">
					<VoidSwitch size='xs' value={overrideEnabled} onChange={setOverrideEnabled} />
					<span className="text-void-fg-3 text-sm">Override model defaults</span>
				</div>

				{/* Informational link */}
				{overrideEnabled && <div className="text-sm text-void-fg-3 mb-4">
					<ChatMarkdownRender string={`See the [sourcecode](${sourcecodeOverridesLink}) for a reference on how to set this JSON (advanced).`} chatMessageLocation={undefined} />
				</div>}

				<textarea
					key={overrideEnabled + ''}
					ref={textAreaRef}
					className={`w-full min-h-[200px] p-2 rounded-sm border border-void-border-2 bg-void-bg-2 resize-none font-mono text-sm ${!overrideEnabled ? 'text-void-fg-3' : ''}`}
					defaultValue={overrideEnabled && currentOverrides ? JSON.stringify(currentOverrides, null, 2) : placeholder}
					placeholder={placeholder}
					readOnly={!overrideEnabled}
				/>
				{errorMsg && (
					<div className="text-red-500 mt-2 text-sm">{errorMsg}</div>
				)}


				<div className="flex justify-end gap-2 mt-4">
					<VoidButtonBgDarken onClick={onClose} className="px-3 py-1">
						Cancel
					</VoidButtonBgDarken>
					<VoidButtonBgDarken
						onClick={onSave}
						className="px-3 py-1 bg-[#0e70c0] text-white"
					>
						Save
					</VoidButtonBgDarken>
				</div>
			</div>
		</div>
	);
};




export const ModelDump = ({ filteredProviders }: { filteredProviders?: ProviderName[] }) => {
	const accessor = useAccessor()
	const settingsStateService = accessor.get('IVoidSettingsService')
	const settingsState = useSettingsState()

	// State to track which model's settings dialog is open
	const [openSettingsModel, setOpenSettingsModel] = useState<{
		modelName: string,
		providerName: ProviderName,
		type: 'autodetected' | 'custom' | 'default'
	} | null>(null);

	// States for add model functionality
	const [isAddModelOpen, setIsAddModelOpen] = useState(false);
	const [showCheckmark, setShowCheckmark] = useState(false);
	const [userChosenProviderName, setUserChosenProviderName] = useState<ProviderName | null>(null);
	const [modelName, setModelName] = useState<string>('');
	const [errorString, setErrorString] = useState('');

	// a dump of all the enabled providers' models
	const modelDump: (VoidStatefulModelInfo & { providerName: ProviderName, providerEnabled: boolean })[] = []

	// Use either filtered providers or all providers
	const providersToShow = filteredProviders || providerNames;

	for (let providerName of providersToShow) {
		const providerSettings = settingsState.settingsOfProvider[providerName]
		// if (!providerSettings.enabled) continue
		modelDump.push(...providerSettings.models.map(model => ({ ...model, providerName, providerEnabled: !!providerSettings._didFillInProviderSettings })))
	}

	// sort by hidden
	modelDump.sort((a, b) => {
		return Number(b.providerEnabled) - Number(a.providerEnabled)
	})

	// Add model handler
	const handleAddModel = () => {
		if (!userChosenProviderName) {
			setErrorString('Please select a provider.');
			return;
		}
		if (!modelName) {
			setErrorString('Please enter a model name.');
			return;
		}

		// Check if model already exists
		if (settingsState.settingsOfProvider[userChosenProviderName].models.find(m => m.modelName === modelName)) {
			setErrorString(`This model already exists.`);
			return;
		}

		settingsStateService.addModel(userChosenProviderName, modelName);
		setShowCheckmark(true);
		setTimeout(() => {
			setShowCheckmark(false);
			setIsAddModelOpen(false);
			setUserChosenProviderName(null);
			setModelName('');
		}, 1500);
		setErrorString('');
	};

	return <div className=''>
		{modelDump.map((m, i) => {
			const { isHidden, type, modelName, providerName, providerEnabled } = m

			const isNewProviderName = (i > 0 ? modelDump[i - 1] : undefined)?.providerName !== providerName

			const providerTitle = displayInfoOfProviderName(providerName).title

			const disabled = !providerEnabled
			const value = disabled ? false : !isHidden

			const tooltipName = (
				disabled ? `Add ${providerTitle} to enable`
					: value === true ? 'Show in Dropdown'
						: 'Hide from Dropdown'
			)


			const detailAboutModel = type === 'autodetected' ?
				<Asterisk size={14} className="inline-block align-text-top brightness-115 stroke-[2] text-[#0e70c0]" data-tooltip-id='void-tooltip' data-tooltip-place='right' data-tooltip-content='Detected locally' />
				: type === 'custom' ?
					<Asterisk size={14} className="inline-block align-text-top brightness-115 stroke-[2] text-[#0e70c0]" data-tooltip-id='void-tooltip' data-tooltip-place='right' data-tooltip-content='Custom model' />
					: undefined

			const hasOverrides = !!settingsState.overridesOfModel?.[providerName]?.[modelName]

			return <div key={`${modelName}${providerName}`}
				className={`flex items-center justify-between gap-4 hover:bg-black/10 dark:hover:bg-gray-300/10 py-1 px-3 rounded-sm overflow-hidden cursor-default truncate group
				`}
			>
				{/* left part is width:full */}
				<div className={`flex flex-grow items-center gap-4`}>
					<span className='w-full max-w-32'>{isNewProviderName ? providerTitle : ''}</span>
					<span className='w-fit max-w-[400px] truncate'>{modelName}</span>
				</div>

				{/* right part is anything that fits */}
				<div className="flex items-center gap-2 w-fit">

					{/* Advanced Settings button (gear). Hide entirely when provider/model disabled. */}
					{disabled ? null : (
						<div className="w-5 flex items-center justify-center">
							<button
								onClick={() => { setOpenSettingsModel({ modelName, providerName, type }) }}
								data-tooltip-id='void-tooltip'
								data-tooltip-place='right'
								data-tooltip-content='Advanced Settings'
								className={`${hasOverrides ? '' : 'opacity-0 group-hover:opacity-100'} transition-opacity`}
							>
								<Plus size={12} className="text-void-fg-3 opacity-50" />
							</button>
						</div>
					)}

					{/* Blue star */}
					{detailAboutModel}


					{/* Switch */}
					<VoidSwitch
						value={value}
						onChange={() => { settingsStateService.toggleModelHidden(providerName, modelName); }}
						disabled={disabled}
						size='sm'

						data-tooltip-id='void-tooltip'
						data-tooltip-place='right'
						data-tooltip-content={tooltipName}
					/>

					{/* X button */}
					<div className={`w-5 flex items-center justify-center`}>
						{type === 'default' || type === 'autodetected' ? null : <button
							onClick={() => { settingsStateService.deleteModel(providerName, modelName); }}
							data-tooltip-id='void-tooltip'
							data-tooltip-place='right'
							data-tooltip-content='Delete'
							className={`${hasOverrides ? '' : 'opacity-0 group-hover:opacity-100'} transition-opacity`}
						>
							<X size={12} className="text-void-fg-3 opacity-50" />
						</button>}
					</div>
				</div>
			</div>
		})}

		{/* Add Model Section */}
		{showCheckmark ? (
			<div className="mt-4">
				<AnimatedCheckmarkButton text='Added' className="bg-[#0e70c0] text-white px-3 py-1 rounded-sm" />
			</div>
		) : isAddModelOpen ? (
			<div className="mt-4">
				<form className="flex items-center gap-2">

					{/* Provider dropdown */}
					<ErrorBoundary>
						<VoidCustomDropdownBox
							options={providersToShow}
							selectedOption={userChosenProviderName}
							onChangeOption={(pn) => setUserChosenProviderName(pn)}
							getOptionDisplayName={(pn) => pn ? displayInfoOfProviderName(pn).title : 'Provider Name'}
							getOptionDropdownName={(pn) => pn ? displayInfoOfProviderName(pn).title : 'Provider Name'}
							getOptionsEqual={(a, b) => a === b}
							className="max-w-32 mx-2 w-full resize-none bg-void-bg-1 text-void-fg-1 placeholder:text-void-fg-3 border border-void-border-2 focus:border-void-border-1 py-1 px-2 rounded"
							arrowTouchesText={false}
						/>
					</ErrorBoundary>

					{/* Model name input */}
					<ErrorBoundary>
						<VoidSimpleInputBox
							value={modelName}
							compact={true}
							onChangeValue={setModelName}
							placeholder='Model Name'
							className='max-w-32'
						/>
					</ErrorBoundary>

					{/* Add button */}
					<ErrorBoundary>
						<AddButton
							type='button'
							disabled={!modelName || !userChosenProviderName}
							onClick={handleAddModel}
						/>
					</ErrorBoundary>

					{/* X button to cancel */}
					<button
						type="button"
						onClick={() => {
							setIsAddModelOpen(false);
							setErrorString('');
							setModelName('');
							setUserChosenProviderName(null);
						}}
						className='text-void-fg-4'
					>
						<X className='size-4' />
					</button>
				</form>

				{errorString && (
					<div className='text-red-500 truncate whitespace-nowrap mt-1'>
						{errorString}
					</div>
				)}
			</div>
		) : (
			<div
				className="text-void-fg-4 flex flex-nowrap text-nowrap items-center hover:brightness-110 cursor-pointer mt-4"
				onClick={() => setIsAddModelOpen(true)}
			>
				<div className="flex items-center gap-1">
					<Plus size={16} />
					<span>Add a model</span>
				</div>
			</div>
		)}

		{/* Model Settings Dialog */}
		<SimpleModelSettingsDialog
			isOpen={openSettingsModel !== null}
			onClose={() => setOpenSettingsModel(null)}
			modelInfo={openSettingsModel}
		/>
	</div>
}



// providers

const ProviderSetting = ({ providerName, settingName, subTextMd }: { providerName: ProviderName, settingName: SettingName, subTextMd: React.ReactNode }) => {

	const { title: settingTitle, placeholder, isPasswordField } = displayInfoOfSettingName(providerName, settingName)

	const accessor = useAccessor()
	const voidSettingsService = accessor.get('IVoidSettingsService')
	const settingsState = useSettingsState()

	const settingValue = settingsState.settingsOfProvider[providerName][settingName] as string // this should always be a string in this component
	if (typeof settingValue !== 'string') {
		console.log('Error: Provider setting had a non-string value.')
		return
	}

	// Create a stable callback reference using useCallback with proper dependencies
	const handleChangeValue = useCallback((newVal: string) => {
		voidSettingsService.setSettingOfProvider(providerName, settingName, newVal)
	}, [voidSettingsService, providerName, settingName]);

	return <ErrorBoundary>
		<div className='my-1'>
			<VoidSimpleInputBox
				value={settingValue}
				onChangeValue={handleChangeValue}
				placeholder={`${settingTitle} (${placeholder})`}
				passwordBlur={isPasswordField}
				compact={true}
			/>
			{!subTextMd ? null : <div className='py-1 px-3 opacity-50 text-sm'>
				{subTextMd}
			</div>}
		</div>
	</ErrorBoundary>
}

// const OldSettingsForProvider = ({ providerName, showProviderTitle }: { providerName: ProviderName, showProviderTitle: boolean }) => {
// 	const voidSettingsState = useSettingsState()

// 	const needsModel = isProviderNameDisabled(providerName, voidSettingsState) === 'addModel'

// 	// const accessor = useAccessor()
// 	// const voidSettingsService = accessor.get('IVoidSettingsService')

// 	// const { enabled } = voidSettingsState.settingsOfProvider[providerName]
// 	const settingNames = customSettingNamesOfProvider(providerName)

// 	const { title: providerTitle } = displayInfoOfProviderName(providerName)

// 	return <div className='my-4'>

// 		<div className='flex items-center w-full gap-4'>
// 			{showProviderTitle && <h3 className='text-xl truncate'>{providerTitle}</h3>}

// 			{/* enable provider switch */}
// 			{/* <VoidSwitch
// 				value={!!enabled}
// 				onChange={
// 					useCallback(() => {
// 						const enabledRef = voidSettingsService.state.settingsOfProvider[providerName].enabled
// 						voidSettingsService.setSettingOfProvider(providerName, 'enabled', !enabledRef)
// 					}, [voidSettingsService, providerName])}
// 				size='sm+'
// 			/> */}
// 		</div>

// 		<div className='px-0'>
// 			{/* settings besides models (e.g. api key) */}
// 			{settingNames.map((settingName, i) => {
// 				return <ProviderSetting key={settingName} providerName={providerName} settingName={settingName} />
// 			})}

// 			{needsModel ?
// 				providerName === 'ollama' ?
// 					<WarningBox text={`Please install an Ollama model. We'll auto-detect it.`} />
// 					: <WarningBox text={`Please add a model for ${providerTitle} (Models section).`} />
// 				: null}
// 		</div>
// 	</div >
// }

export const SettingsForProvider = ({ providerName, showProviderTitle, showProviderSuggestions }: { providerName: ProviderName, showProviderTitle: boolean, showProviderSuggestions: boolean }) => {
	const voidSettingsState = useSettingsState()

	const needsModel = isProviderNameDisabled(providerName, voidSettingsState) === 'addModel'

	// const accessor = useAccessor()
	// const voidSettingsService = accessor.get('IVoidSettingsService')

	// const { enabled } = voidSettingsState.settingsOfProvider[providerName]
	const settingNames = customSettingNamesOfProvider(providerName)

	const { title: providerTitle } = displayInfoOfProviderName(providerName)

	return <div>

		<div className='flex items-center w-full gap-4'>
			{showProviderTitle && <h3 className='text-xl truncate'>{providerTitle}</h3>}

			{/* enable provider switch */}
			{/* <VoidSwitch
				value={!!enabled}
				onChange={
					useCallback(() => {
						const enabledRef = voidSettingsService.state.settingsOfProvider[providerName].enabled
						voidSettingsService.setSettingOfProvider(providerName, 'enabled', !enabledRef)
					}, [voidSettingsService, providerName])}
				size='sm+'
			/> */}
		</div>

		<div className='px-0'>
			{/* settings besides models (e.g. api key) */}
			{settingNames.map((settingName, i) => {

				return <ProviderSetting
					key={settingName}
					providerName={providerName}
					settingName={settingName}
					subTextMd={i !== settingNames.length - 1 ? null
						: <ChatMarkdownRender string={subTextMdOfProviderName(providerName)} chatMessageLocation={undefined} />}
				/>
			})}

			{showProviderSuggestions && needsModel ?
				providerName === 'ollama' ?
					<WarningBox className="pl-2 mb-4" text={`Please install an Ollama model. We'll auto-detect it.`} />
					: <WarningBox className="pl-2 mb-4" text={`Please add a model for ${providerTitle} (Models section).`} />
				: null}
		</div>
	</div >
}


export const VoidProviderSettings = ({ providerNames }: { providerNames: ProviderName[] }) => {
	return <>
		{providerNames.map(providerName =>
			<SettingsForProvider key={providerName} providerName={providerName} showProviderTitle={true} showProviderSuggestions={true} />
		)}
	</>
}


type TabName = 'models' | 'general'
export const AutoDetectLocalModelsToggle = () => {
	const settingName: GlobalSettingName = 'autoRefreshModels'

	const accessor = useAccessor()
	const voidSettingsService = accessor.get('IVoidSettingsService')
	const metricsService = accessor.get('IMetricsService')

	const voidSettingsState = useSettingsState()

	// right now this is just `enabled_autoRefreshModels`
	const enabled = voidSettingsState.globalSettings[settingName]

	return <ButtonLeftTextRightOption
		leftButton={<VoidSwitch
			size='xxs'
			value={enabled}
			onChange={(newVal) => {
				voidSettingsService.setGlobalSetting(settingName, newVal)
				metricsService.capture('Click', { action: 'Autorefresh Toggle', settingName, enabled: newVal })
			}}
		/>}
		text={`Automatically detect local providers and models (${refreshableProviderNames.map(providerName => displayInfoOfProviderName(providerName).title).join(', ')}).`}
	/>


}

export const AIInstructionsBox = () => {
	const accessor = useAccessor()
	const voidSettingsService = accessor.get('IVoidSettingsService')
	const voidSettingsState = useSettingsState()
	return <VoidInputBox2
		className='min-h-[81px] p-3 rounded-sm'
		initValue={voidSettingsState.globalSettings.aiInstructions}
		placeholder={`Do not change my indentation or delete my comments. When writing TS or JS, do not add ;'s. Write new code using Rust if possible. `}
		multiline
		onChangeText={(newText) => {
			voidSettingsService.setGlobalSetting('aiInstructions', newText)
		}}
	/>
}

const FastApplyMethodDropdown = () => {
	const accessor = useAccessor()
	const voidSettingsService = accessor.get('IVoidSettingsService')

	const options = useMemo(() => [true, false], [])

	const onChangeOption = useCallback((newVal: boolean) => {
		voidSettingsService.setGlobalSetting('enableFastApply', newVal)
	}, [voidSettingsService])

	return <VoidCustomDropdownBox
		className='text-xs text-void-fg-3 bg-void-bg-1 border border-void-border-1 rounded p-0.5 px-1'
		options={options}
		selectedOption={voidSettingsService.state.globalSettings.enableFastApply}
		onChangeOption={onChangeOption}
		getOptionDisplayName={(val) => val ? 'Fast Apply' : 'Slow Apply'}
		getOptionDropdownName={(val) => val ? 'Fast Apply' : 'Slow Apply'}
		getOptionDropdownDetail={(val) => val ? 'Output Search/Replace blocks' : 'Rewrite whole files'}
		getOptionsEqual={(a, b) => a === b}
	/>

}


export const OllamaSetupInstructions = ({ sayWeAutoDetect }: { sayWeAutoDetect?: boolean }) => {
	return <div className='prose-p:my-0 prose-ol:list-decimal prose-p:py-0 prose-ol:my-0 prose-ol:py-0 prose-span:my-0 prose-span:py-0 text-void-fg-3 text-sm list-decimal select-text'>
		<div className=''><ChatMarkdownRender string={`Ollama Setup Instructions`} chatMessageLocation={undefined} /></div>
		<div className=' pl-6'><ChatMarkdownRender string={`1. Download [Ollama](https://ollama.com/download).`} chatMessageLocation={undefined} /></div>
		<div className=' pl-6'><ChatMarkdownRender string={`2. Open your terminal.`} chatMessageLocation={undefined} /></div>
		<div
			className='pl-6 flex items-center w-fit'
			data-tooltip-id='void-tooltip-ollama-settings'
		>
			<ChatMarkdownRender string={`3. Run \`ollama pull your_model\` to install a model.`} chatMessageLocation={undefined} />
		</div>
		{sayWeAutoDetect && <div className=' pl-6'><ChatMarkdownRender string={`Void automatically detects locally running models and enables them.`} chatMessageLocation={undefined} /></div>}
	</div>
}


const RedoOnboardingButton = ({ className }: { className?: string }) => {
	const accessor = useAccessor()
	const voidSettingsService = accessor.get('IVoidSettingsService')
	return <div
		className={`text-void-fg-4 flex flex-nowrap text-nowrap items-center hover:brightness-110 cursor-pointer ${className}`}
		onClick={() => { voidSettingsService.setGlobalSetting('isOnboardingComplete', false) }}
	>
		See onboarding screen?
	</div>

}







export const ToolApprovalTypeSwitch = ({ approvalType, size, desc }: { approvalType: ToolApprovalType, size: "xxs" | "xs" | "sm" | "sm+" | "md", desc: string }) => {
	const accessor = useAccessor()
	const voidSettingsService = accessor.get('IVoidSettingsService')
	const voidSettingsState = useSettingsState()
	const metricsService = accessor.get('IMetricsService')

	const onToggleAutoApprove = useCallback((approvalType: ToolApprovalType, newValue: boolean) => {
		voidSettingsService.setGlobalSetting('autoApprove', {
			...voidSettingsService.state.globalSettings.autoApprove,
			[approvalType]: newValue
		})
		metricsService.capture('Tool Auto-Accept Toggle', { enabled: newValue })
	}, [voidSettingsService, metricsService])

	return <>
		<VoidSwitch
			size={size}
			value={voidSettingsState.globalSettings.autoApprove[approvalType] ?? false}
			onChange={(newVal) => onToggleAutoApprove(approvalType, newVal)}
		/>
		<span className="text-void-fg-3 text-xs">{desc}</span>
	</>
}



export const OneClickSwitchButton = ({ fromEditor = 'VS Code', className = '' }: { fromEditor?: TransferEditorType, className?: string }) => {
	const accessor = useAccessor()
	const extensionTransferService = accessor.get('IExtensionTransferService')

	const [transferState, setTransferState] = useState<{ type: 'done', error?: string } | { type: | 'loading' | 'justfinished' }>({ type: 'done' })



	const onClick = async () => {
		if (transferState.type !== 'done') return

		setTransferState({ type: 'loading' })

		const errAcc = await extensionTransferService.transferExtensions(os, fromEditor)

		// Even if some files were missing, consider it a success if no actual errors occurred
		const hadError = !!errAcc
		if (hadError) {
			setTransferState({ type: 'done', error: errAcc })
		}
		else {
			setTransferState({ type: 'justfinished' })
			setTimeout(() => { setTransferState({ type: 'done' }); }, 3000)
		}
	}

	return <>
		<VoidButtonBgDarken className={`max-w-48 p-4 ${className}`} disabled={transferState.type !== 'done'} onClick={onClick}>
			{transferState.type === 'done' ? `Transfer from ${fromEditor}`
				: transferState.type === 'loading' ? <span className='text-nowrap flex flex-nowrap'>Transferring<IconLoading /></span>
					: transferState.type === 'justfinished' ? <AnimatedCheckmarkButton text='Settings Transferred' className='bg-none' />
						: null
			}
		</VoidButtonBgDarken>
		{transferState.type === 'done' && transferState.error ? <WarningBox text={transferState.error} /> : null}
	</>
}


// full settings

// MCP Server component
const MCPServerComponent = ({ name, server }: { name: string, server: MCPServer }) => {
	const accessor = useAccessor();
	const mcpService = accessor.get('IMCPService');

	const voidSettings = useSettingsState()
	const isOn = voidSettings.mcpUserStateOfName[name]?.isOn

	const removeUniquePrefix = (name: string) => name.split('_').slice(1).join('_')

	return (
		<div className="border border-void-border-2 bg-void-bg-1 py-3 px-4 rounded-sm my-2">
			<div className="flex items-center justify-between">
				{/* Left side - status and name */}
				<div className="flex items-center gap-2">
					{/* Status indicator */}
					<div className={`w-2 h-2 rounded-full
						${server.status === 'success' ? 'bg-green-500'
							: server.status === 'error' ? 'bg-red-500'
								: server.status === 'loading' ? 'bg-yellow-500'
									: server.status === 'offline' ? 'bg-void-fg-3'
										: ''}
					`}></div>

					{/* Server name */}
					<div className="text-sm font-medium text-void-fg-1">{name}</div>
				</div>

				{/* Right side - power toggle switch */}
				<VoidSwitch
					value={isOn ?? false}
					size='xs'
					disabled={server.status === 'error'}
					onChange={() => mcpService.toggleServerIsOn(name, !isOn)}
				/>
			</div>

			{/* Tools section */}
			{isOn && (
				<div className="mt-3">
					<div className="flex flex-wrap gap-2 max-h-32 overflow-y-auto">
						{(server.tools ?? []).length > 0 ? (
							(server.tools ?? []).map((tool: { name: string; description?: string }) => (
								<span
									key={tool.name}
									className="px-2 py-0.5 bg-void-bg-2 text-void-fg-3 rounded-sm text-xs"

									data-tooltip-id='void-tooltip'
									data-tooltip-content={tool.description || ''}
									data-tooltip-class-name='void-max-w-[300px]'
								>
									{removeUniquePrefix(tool.name)}
								</span>
							))
						) : (
							<span className="text-xs text-void-fg-3">No tools available</span>
						)}
					</div>
				</div>
			)}

			{/* Command badge */}
			{isOn && server.command && (
				<div className="mt-3">
					<div className="text-xs text-void-fg-3 mb-1">Command:</div>
					<div className="px-2 py-1 bg-void-bg-2 text-xs font-mono overflow-x-auto whitespace-nowrap text-void-fg-2 rounded-sm">
						{server.command}
					</div>
				</div>
			)}

			{/* Error message if present */}
			{server.error && (
				<div className="mt-3">
					<WarningBox text={server.error} />
				</div>
			)}
		</div>
	);
};

// Main component that renders the list of servers
const MCPServersList = () => {
	const mcpServiceState = useMCPServiceState()

	let content: React.ReactNode
	if (mcpServiceState.error) {
		content = <div className="text-void-fg-3 text-sm mt-2">
			{mcpServiceState.error}
		</div>
	}
	else {
		const entries = Object.entries(mcpServiceState.mcpServerOfName)
		if (entries.length === 0) {
			content = <div className="text-void-fg-3 text-sm mt-2">
				No servers found
			</div>
		}
		else {
			content = entries.map(([name, server]) => (
				<MCPServerComponent key={name} name={name} server={server} />
			))
		}
	}

	return <div className="my-2">{content}</div>
};

export const Settings = () => {
	const isDark = useIsDark()
	// ─── sidebar nav ──────────────────────────
	const [selectedSection, setSelectedSection] =
		useState<Tab>('models');

	const navItems: { tab: Tab; label: string }[] = [
		{ tab: 'models', label: 'Models' },
		{ tab: 'localProviders', label: 'Local Providers' },
		{ tab: 'providers', label: 'Other Providers' },
		{ tab: 'featureOptions', label: 'Feature Options' },
		{ tab: 'general', label: 'General' },
		{ tab: 'mcp', label: 'MCP' },
		{ tab: 'all', label: 'All Settings' },
	];
	const shouldShowTab = (tab: Tab) => selectedSection === 'all' || selectedSection === tab;
	const accessor = useAccessor()
	const commandService = accessor.get('ICommandService')
	const environmentService = accessor.get('IEnvironmentService')
	const nativeHostService = accessor.get('INativeHostService')
	const settingsState = useSettingsState()
	const voidSettingsService = accessor.get('IVoidSettingsService')
	const chatThreadsService = accessor.get('IChatThreadService')
	const notificationService = accessor.get('INotificationService')
	const mcpService = accessor.get('IMCPService')

	const onDownload = (t: 'Chats' | 'Settings') => {
		let dataStr: string
		let downloadName: string
		if (t === 'Chats') {
			// Export chat threads
			dataStr = JSON.stringify(chatThreadsService.state, null, 2)
			downloadName = 'void-chats.json'
		}
		else if (t === 'Settings') {
			// Export user settings
			dataStr = JSON.stringify(voidSettingsService.state, null, 2)
			downloadName = 'void-settings.json'
		}
		else {
			dataStr = ''
			downloadName = ''
		}

		const blob = new Blob([dataStr], { type: 'application/json' })
		const url = URL.createObjectURL(blob)
		const a = document.createElement('a')
		a.href = url
		a.download = downloadName
		a.click()
		URL.revokeObjectURL(url)
	}


	// Add file input refs
	const fileInputSettingsRef = useRef<HTMLInputElement>(null)
	const fileInputChatsRef = useRef<HTMLInputElement>(null)

	const [s, ss] = useState(0)

	const handleUpload = (t: 'Chats' | 'Settings') => (e: React.ChangeEvent<HTMLInputElement>,) => {
		const files = e.target.files
		if (!files) return;
		const file = files[0]
		if (!file) return

		const reader = new FileReader();
		reader.onload = () => {
			try {
				const json = JSON.parse(reader.result as string);

				if (t === 'Chats') {
					chatThreadsService.dangerousSetState(json as any)
				}
				else if (t === 'Settings') {
					voidSettingsService.dangerousSetState(json as any)
				}

				notificationService.info(`${t} imported successfully!`)
			} catch (err) {
				notificationService.notify({ message: `Failed to import ${t}`, source: err + '', severity: Severity.Error, })
			}
		};
		reader.readAsText(file);
		e.target.value = '';

		ss(s => s + 1)
	}


	return (
		<div className={`@@void-scope ${isDark ? 'dark' : ''}`} style={{ height: '100%', width: '100%', overflow: 'auto' }}>
			<div className="flex flex-col md:flex-row w-full gap-6 max-w-[900px] mx-auto mb-32" style={{ minHeight: '80vh' }}>
				{/* ──────────────  SIDEBAR  ────────────── */}

				<aside className="md:w-1/4 w-full p-6 shrink-0">
					{/* vertical tab list */}
					<div className="flex flex-col gap-2 mt-12">
						{navItems.map(({ tab, label }) => (
							<button
								key={tab}
								onClick={() => {
									if (tab === 'all') {
										setSelectedSection('all');
										window.scrollTo({ top: 0, behavior: 'smooth' });
									} else {
										setSelectedSection(tab);
									}
								}}
								className={`
          py-2 px-4 rounded-md text-left transition-all duration-200
          ${selectedSection === tab
										? 'bg-[#0e70c0]/80 text-white font-medium shadow-sm'
										: 'bg-void-bg-2 hover:bg-void-bg-2/80 text-void-fg-1'}
        `}
							>
								{label}
							</button>
						))}
					</div>
				</aside>

				{/* ───────────── MAIN PANE ───────────── */}
				<main className="flex-1 p-6 select-none">



					<div className='max-w-3xl'>

						<h1 className='text-2xl w-full'>{`Void's Settings`}</h1>

						<div className='w-full h-[1px] my-2' />

						{/* Models section (formerly FeaturesTab) */}
						<ErrorBoundary>
							<RedoOnboardingButton />
						</ErrorBoundary>

						<div className='w-full h-[1px] my-4' />

						{/* All sections in flex container with gap-12 */}
						<div className='flex flex-col gap-12'>
							{/* Models section (formerly FeaturesTab) */}
							<div className={shouldShowTab('models') ? `` : 'hidden'}>
								<ErrorBoundary>
									<h2 className={`text-3xl mb-2`}>Models</h2>
									<ModelDump />
									<div className='w-full h-[1px] my-4' />
									<AutoDetectLocalModelsToggle />
									<RefreshableModels />
								</ErrorBoundary>
							</div>

							{/* Local Providers section */}
							<div className={shouldShowTab('localProviders') ? `` : 'hidden'}>
								<ErrorBoundary>
									<h2 className={`text-3xl mb-2`}>Local Providers</h2>
									<h3 className={`text-void-fg-3 mb-2`}>{`Void can access any model that you host locally. We automatically detect your local models by default.`}</h3>

									<div className='opacity-80 mb-4'>
										<OllamaSetupInstructions sayWeAutoDetect={true} />
									</div>

									<VoidProviderSettings providerNames={localProviderNames} />
								</ErrorBoundary>
							</div>

							{/* Other Providers section */}
							<div className={shouldShowTab('providers') ? `` : 'hidden'}>
								<ErrorBoundary>
									<h2 className={`text-3xl mb-2`}>Other Providers</h2>
									<h3 className={`text-void-fg-3 mb-2`}>{`Void can access models from Anthropic, OpenAI, OpenRouter, and more.`}</h3>

									<VoidProviderSettings providerNames={nonlocalProviderNames} />
								</ErrorBoundary>
							</div>

							{/* Feature Options section */}
							<div className={shouldShowTab('featureOptions') ? `` : 'hidden'}>
								<ErrorBoundary>
									<h2 className={`text-3xl mb-2`}>Feature Options</h2>

									<div className='flex flex-col gap-y-8 my-4'>
										<ErrorBoundary>
											{/* FIM */}
											<div>
												<h4 className={`text-base`}>{displayInfoOfFeatureName('Autocomplete')}</h4>
												<div className='text-sm italic text-void-fg-3 mt-1'>
													<span>
														Experimental.{' '}
													</span>
													<span
														className='hover:brightness-110'
														data-tooltip-id='void-tooltip'
														data-tooltip-content='We recommend using the largest qwen2.5-coder model you can with Ollama (try qwen2.5-coder:3b).'
														data-tooltip-class-name='void-max-w-[20px]'
													>
														Only works with FIM models.*
													</span>
												</div>

												<div className='my-2'>
													{/* Enable Switch */}
													<ErrorBoundary>
														<div className='flex items-center gap-x-2 my-2'>
															<VoidSwitch
																size='xs'
																value={settingsState.globalSettings.enableAutocomplete}
																onChange={(newVal) => voidSettingsService.setGlobalSetting('enableAutocomplete', newVal)}
															/>
															<span className='text-void-fg-3 text-xs pointer-events-none'>{settingsState.globalSettings.enableAutocomplete ? 'Enabled' : 'Disabled'}</span>
														</div>
													</ErrorBoundary>

													{/* Model Dropdown */}
													<ErrorBoundary>
														<div className={`my-2 ${!settingsState.globalSettings.enableAutocomplete ? 'hidden' : ''}`}>
															<ModelDropdown featureName={'Autocomplete'} className='text-xs text-void-fg-3 bg-void-bg-1 border border-void-border-1 rounded p-0.5 px-1' />
														</div>
													</ErrorBoundary>

												</div>

											</div>
										</ErrorBoundary>

										{/* Apply */}
										<ErrorBoundary>

											<div className='w-full'>
												<h4 className={`text-base`}>{displayInfoOfFeatureName('Apply')}</h4>
												<div className='text-sm italic text-void-fg-3 mt-1'>Settings that control the behavior of the Apply button.</div>

												<div className='my-2'>
													{/* Sync to Chat Switch */}
													<div className='flex items-center gap-x-2 my-2'>
														<VoidSwitch
															size='xs'
															value={settingsState.globalSettings.syncApplyToChat}
															onChange={(newVal) => voidSettingsService.setGlobalSetting('syncApplyToChat', newVal)}
														/>
														<span className='text-void-fg-3 text-xs pointer-events-none'>{settingsState.globalSettings.syncApplyToChat ? 'Same as Chat model' : 'Different model'}</span>
													</div>

													{/* Model Dropdown */}
													<div className={`my-2 ${settingsState.globalSettings.syncApplyToChat ? 'hidden' : ''}`}>
														<ModelDropdown featureName={'Apply'} className='text-xs text-void-fg-3 bg-void-bg-1 border border-void-border-1 rounded p-0.5 px-1' />
													</div>
												</div>


												<div className='my-2'>
													{/* Fast Apply Method Dropdown */}
													<div className='flex items-center gap-x-2 my-2'>
														<FastApplyMethodDropdown />
													</div>
												</div>

											</div>
										</ErrorBoundary>




										{/* Tools Section */}
										<div>
											<h4 className={`text-base`}>Tools</h4>
											<div className='text-sm italic text-void-fg-3 mt-1'>{`Tools are functions that LLMs can call. Some tools require user approval.`}</div>

											<div className='my-2'>
												{/* Auto Accept Switch */}
												<ErrorBoundary>
													{[...toolApprovalTypes].map((approvalType) => {
														return <div key={approvalType} className="flex items-center gap-x-2 my-2">
															<ToolApprovalTypeSwitch size='xs' approvalType={approvalType} desc={`Auto-approve ${approvalType}`} />
														</div>
													})}

												</ErrorBoundary>

												{/* Tool Lint Errors Switch */}
												<ErrorBoundary>

													<div className='flex items-center gap-x-2 my-2'>
														<VoidSwitch
															size='xs'
															value={settingsState.globalSettings.includeToolLintErrors}
															onChange={(newVal) => voidSettingsService.setGlobalSetting('includeToolLintErrors', newVal)}
														/>
														<span className='text-void-fg-3 text-xs pointer-events-none'>{settingsState.globalSettings.includeToolLintErrors ? 'Fix lint errors' : `Fix lint errors`}</span>
													</div>
												</ErrorBoundary>
											</div>
										</div>



										<div className='w-full'>
											<h4 className={`text-base`}>Editor</h4>
											<div className='text-sm italic text-void-fg-3 mt-1'>{`Settings that control the visibility of Void suggestions in the code editor.`}</div>

											<div className='my-2'>
												{/* Auto Accept Switch */}
												<ErrorBoundary>
													<div className='flex items-center gap-x-2 my-2'>
														<VoidSwitch
															size='xs'
															value={settingsState.globalSettings.showInlineSuggestions}
															onChange={(newVal) => voidSettingsService.setGlobalSetting('showInlineSuggestions', newVal)}
														/>
														<span className='text-void-fg-3 text-xs pointer-events-none'>{settingsState.globalSettings.showInlineSuggestions ? 'Show suggestions on select' : 'Show suggestions on select'}</span>
													</div>
												</ErrorBoundary>
											</div>
										</div>
									</div>
								</ErrorBoundary>
							</div>

							{/* General section */}
							<div className={`${shouldShowTab('general') ? `` : 'hidden'} flex flex-col gap-12`}>
								{/* One-Click Switch section */}
								<div>
									<ErrorBoundary>
										<h2 className='text-3xl mb-2'>One-Click Switch</h2>
										<h4 className='text-void-fg-3 mb-4'>{`Transfer your editor settings into Void.`}</h4>

										<div className='flex flex-col gap-2'>
											<OneClickSwitchButton className='w-48' fromEditor="VS Code" />
											<OneClickSwitchButton className='w-48' fromEditor="Cursor" />
											<OneClickSwitchButton className='w-48' fromEditor="Windsurf" />
										</div>
									</ErrorBoundary>
								</div>
<<<<<<< HEAD
							</div>

						</div>
					</ErrorBoundary>

					{/* SCM */}
					<ErrorBoundary>

						<div className='w-full'>
							<h4 className={`text-base`}>{displayInfoOfFeatureName('SCM')}</h4>
							<div className='text-sm italic text-void-fg-3 mt-1'>Settings that control the behavior of the Commit Message Generator.</div>

							<div className='my-2'>
								{/* Sync to Chat Switch */}
								<div className='flex items-center gap-x-2 my-2'>
									<VoidSwitch
										size='xs'
										value={settingsState.globalSettings.syncSCMToChat}
										onChange={(newVal) => voidSettingsService.setGlobalSetting('syncSCMToChat', newVal)}
									/>
									<span className='text-void-fg-3 text-xs pointer-events-none'>{settingsState.globalSettings.syncSCMToChat ? 'Same as Chat model' : 'Different model'}</span>
								</div>

								{/* Model Dropdown */}
								<div className={`my-2 ${settingsState.globalSettings.syncSCMToChat ? 'hidden' : ''}`}>
									<ModelDropdown featureName={'SCM'} className='text-xs text-void-fg-3 bg-void-bg-1 border border-void-border-1 rounded p-0.5 px-1' />
								</div>
							</div>

						</div>
					</ErrorBoundary>

					{/* Tools Section */}
					<div>
						<h4 className={`text-base`}>Tools</h4>
						<div className='text-sm italic text-void-fg-3 mt-1'>{`Tools are functions that LLMs can call. Some tools require user approval.`}</div>

						<div className='my-2'>
							{/* Auto Accept Switch */}
							<ErrorBoundary>
								{[...toolApprovalTypes].map((approvalType) => {
									return <div key={approvalType} className="flex items-center gap-x-2 my-2">
										<ToolApprovalTypeSwitch size='xs' approvalType={approvalType} desc={`Auto-approve ${approvalType}`} />
=======

								{/* Import/Export section */}
								<div>
									<h2 className='text-3xl mb-2'>Import/Export</h2>
									<h4 className='text-void-fg-3 mb-4'>{`Transfer Void's settings and chats in and out of Void.`}</h4>
									<div className='flex flex-col gap-8'>
										{/* Settings Subcategory */}
										<div className='flex flex-col gap-2 max-w-48 w-full'>
											<input key={2 * s} ref={fileInputSettingsRef} type='file' accept='.json' className='hidden' onChange={handleUpload('Settings')} />
											<VoidButtonBgDarken className='px-4 py-1 w-full' onClick={() => { fileInputSettingsRef.current?.click() }}>
												Import Settings
											</VoidButtonBgDarken>
											<VoidButtonBgDarken className='px-4 py-1 w-full' onClick={() => onDownload('Settings')}>
												Export Settings
											</VoidButtonBgDarken>
											<ConfirmButton className='px-4 py-1 w-full' onConfirm={() => { voidSettingsService.resetState(); }}>
												Reset Settings
											</ConfirmButton>
										</div>
										{/* Chats Subcategory */}
										<div className='flex flex-col gap-2 w-full max-w-48'>
											<input key={2 * s + 1} ref={fileInputChatsRef} type='file' accept='.json' className='hidden' onChange={handleUpload('Chats')} />
											<VoidButtonBgDarken className='px-4 py-1 w-full' onClick={() => { fileInputChatsRef.current?.click() }}>
												Import Chats
											</VoidButtonBgDarken>
											<VoidButtonBgDarken className='px-4 py-1 w-full' onClick={() => onDownload('Chats')}>
												Export Chats
											</VoidButtonBgDarken>
											<ConfirmButton className='px-4 py-1 w-full' onConfirm={() => { chatThreadsService.resetState(); }}>
												Reset Chats
											</ConfirmButton>
										</div>
>>>>>>> 5815c018
									</div>
								</div>



								{/* Built-in Settings section */}
								<div>
									<h2 className={`text-3xl mb-2`}>Built-in Settings</h2>
									<h4 className={`text-void-fg-3 mb-4`}>{`IDE settings, keyboard settings, and theme customization.`}</h4>

									<ErrorBoundary>
										<div className='flex flex-col gap-2 justify-center max-w-48 w-full'>
											<VoidButtonBgDarken className='px-4 py-1' onClick={() => { commandService.executeCommand('workbench.action.openSettings') }}>
												General Settings
											</VoidButtonBgDarken>
											<VoidButtonBgDarken className='px-4 py-1' onClick={() => { commandService.executeCommand('workbench.action.openGlobalKeybindings') }}>
												Keyboard Settings
											</VoidButtonBgDarken>
											<VoidButtonBgDarken className='px-4 py-1' onClick={() => { commandService.executeCommand('workbench.action.selectTheme') }}>
												Theme Settings
											</VoidButtonBgDarken>
											<VoidButtonBgDarken className='px-4 py-1' onClick={() => { nativeHostService.showItemInFolder(environmentService.logsHome.fsPath) }}>
												Open Logs
											</VoidButtonBgDarken>
										</div>
									</ErrorBoundary>
								</div>


								{/* AI Instructions section */}
								<div className='max-w-[600px]'>
									<h2 className={`text-3xl mb-2`}>AI Instructions</h2>
									<h4 className={`text-void-fg-3 mb-4`}>
										<ChatMarkdownRender inPTag={true} string={`
System instructions to include with all AI requests.
Alternatively, place a \`.voidrules\` file in the root of your workspace.
								`} chatMessageLocation={undefined} />
									</h4>
									<ErrorBoundary>
										<AIInstructionsBox />
									</ErrorBoundary>
									{/* --- Disable System Message Toggle --- */}
									<div className='my-4'>
										<ErrorBoundary>
											<div className='flex items-center gap-x-2'>
												<VoidSwitch
													size='xs'
													value={!!settingsState.globalSettings.disableSystemMessage}
													onChange={(newValue) => {
														voidSettingsService.setGlobalSetting('disableSystemMessage', newValue);
													}}
												/>
												<span className='text-void-fg-3 text-xs pointer-events-none'>
													{'Disable system message'}
												</span>
											</div>
										</ErrorBoundary>
										<div className='text-void-fg-3 text-xs mt-1'>
											{`When disabled, Void will not include anything in the system message except for content you specified above.`}
										</div>
									</div>
								</div>
							</div>



							{/* MCP section */}
							<div className={shouldShowTab('mcp') ? `` : 'hidden'}>
								<ErrorBoundary>
									<h2 className='text-3xl mb-2'>MCP</h2>
									<h4 className={`text-void-fg-3 mb-4`}>
										<ChatMarkdownRender inPTag={true} string={`
Use Model Context Protocol to provide Agent mode with more tools.
							`} chatMessageLocation={undefined} />
									</h4>
									<div className='my-2'>
										<VoidButtonBgDarken className='px-4 py-1 w-full max-w-48' onClick={async () => { await mcpService.revealMCPConfigFile() }}>
											Add MCP Server
										</VoidButtonBgDarken>
									</div>

									<ErrorBoundary>
										<MCPServersList />
									</ErrorBoundary>
								</ErrorBoundary>
							</div>





						</div>

					</div>
				</main>
			</div>
		</div>
	);
}<|MERGE_RESOLUTION|>--- conflicted
+++ resolved
@@ -688,6 +688,7 @@
 // 	</div >
 // }
 
+
 export const SettingsForProvider = ({ providerName, showProviderTitle, showProviderSuggestions }: { providerName: ProviderName, showProviderTitle: boolean, showProviderSuggestions: boolean }) => {
 	const voidSettingsState = useSettingsState()
 
@@ -1360,51 +1361,6 @@
 										</div>
 									</ErrorBoundary>
 								</div>
-<<<<<<< HEAD
-							</div>
-
-						</div>
-					</ErrorBoundary>
-
-					{/* SCM */}
-					<ErrorBoundary>
-
-						<div className='w-full'>
-							<h4 className={`text-base`}>{displayInfoOfFeatureName('SCM')}</h4>
-							<div className='text-sm italic text-void-fg-3 mt-1'>Settings that control the behavior of the Commit Message Generator.</div>
-
-							<div className='my-2'>
-								{/* Sync to Chat Switch */}
-								<div className='flex items-center gap-x-2 my-2'>
-									<VoidSwitch
-										size='xs'
-										value={settingsState.globalSettings.syncSCMToChat}
-										onChange={(newVal) => voidSettingsService.setGlobalSetting('syncSCMToChat', newVal)}
-									/>
-									<span className='text-void-fg-3 text-xs pointer-events-none'>{settingsState.globalSettings.syncSCMToChat ? 'Same as Chat model' : 'Different model'}</span>
-								</div>
-
-								{/* Model Dropdown */}
-								<div className={`my-2 ${settingsState.globalSettings.syncSCMToChat ? 'hidden' : ''}`}>
-									<ModelDropdown featureName={'SCM'} className='text-xs text-void-fg-3 bg-void-bg-1 border border-void-border-1 rounded p-0.5 px-1' />
-								</div>
-							</div>
-
-						</div>
-					</ErrorBoundary>
-
-					{/* Tools Section */}
-					<div>
-						<h4 className={`text-base`}>Tools</h4>
-						<div className='text-sm italic text-void-fg-3 mt-1'>{`Tools are functions that LLMs can call. Some tools require user approval.`}</div>
-
-						<div className='my-2'>
-							{/* Auto Accept Switch */}
-							<ErrorBoundary>
-								{[...toolApprovalTypes].map((approvalType) => {
-									return <div key={approvalType} className="flex items-center gap-x-2 my-2">
-										<ToolApprovalTypeSwitch size='xs' approvalType={approvalType} desc={`Auto-approve ${approvalType}`} />
-=======
 
 								{/* Import/Export section */}
 								<div>
@@ -1437,7 +1393,6 @@
 												Reset Chats
 											</ConfirmButton>
 										</div>
->>>>>>> 5815c018
 									</div>
 								</div>
 
