/*--------------------------------------------------------------------------------------
 *  Copyright 2025 Glass Devtools, Inc. All rights reserved.
 *  Licensed under the Apache License, Version 2.0. See LICENSE.txt for more information.
 *--------------------------------------------------------------------------------------*/


import { URI } from '../../../../../base/common/uri.js';
import { os } from '../helpers/systemInfo.js';
import { CodeSelection, FileSelection, StagingSelectionItem } from '../chatThreadServiceTypes.js';
import { ChatMode } from '../voidSettingsTypes.js';
import { IVoidModelService } from '../voidModelService.js';
import { EndOfLinePreference } from '../../../../../editor/common/model.js';
import { InternalToolInfo } from '../toolsServiceTypes.js';


// this is just for ease of readability
export const tripleTick = ['```', '```']

const changesExampleContent = `\
// ... existing code ...
// {{change 1}}
<<<<<<< HEAD
// // ... existing code ...
// {{change 2}}
// // ... existing code ...
=======
// ... existing code ...
// {{change 2}}
// ... existing code ...
>>>>>>> 4c6b3263
// {{change 3}}
// ... existing code ...`

const editToolDescription = `\
${tripleTick[0]}
${changesExampleContent}
${tripleTick[1]}`

const fileNameEdit = `${tripleTick[0]}typescript
/Users/username/Dekstop/my_project/app.ts
${changesExampleContent}
${tripleTick[1]}`





// ======================================================== tools ========================================================

const paginationHelper = {
	desc: `Very large results may be paginated (indicated in the result). Pagination fails gracefully if out of bounds or invalid page number.`,
	param: { pageNumber: { type: 'number', description: 'The page number (default is the first page = 1).' }, }
} as const

export const voidTools = {
	// --- context-gathering (read/search/list) ---

	read_file: {
		name: 'read_file',
		description: `Returns file contents of a given URI. ${paginationHelper.desc}`,
		params: {
			uri: { type: 'string', description: undefined },
			...paginationHelper.param,
		},
	},

	list_dir: {
		name: 'list_dir',
		description: `Returns all file names and folder names in a given URI. ${paginationHelper.desc}`,
		params: {
			uri: { type: 'string', description: undefined },
			...paginationHelper.param,
		},
	},

	pathname_search: {
		name: 'pathname_search',
		description: `Returns all pathnames that match a given grep query. You should use this when looking for a file with a specific name or path. This does NOT search file content. ${paginationHelper.desc}`,
		params: {
			query: { type: 'string', description: undefined },
			...paginationHelper.param,
		},
	},

	text_search: {
		name: 'text_search',
		description: `Returns pathnames of files with an exact match of the query. The query can be any regex. This does NOT search pathname. As a follow-up, you may want to use read_file to view the full file contents of the results. ${paginationHelper.desc}`,
		params: {
			query: { type: 'string', description: undefined },
			...paginationHelper.param,
		},
	},

	// --- editing (create/delete) ---

	create_uri: {
		name: 'create_uri',
		description: `Create a file or folder at the given path. To create a folder, ensure the path ends with a trailing slash. Fails gracefully if the file already exists. Missing ancestors in the path will be recursively created automatically.`,
		params: {
			uri: { type: 'string', description: undefined },
		},
	},

	delete_uri: {
		name: 'delete_uri',
		description: `Delete a file or folder at the given path. Fails gracefully if the file or folder does not exist.`,
		params: {
			uri: { type: 'string', description: undefined },
			params: { type: 'string', description: 'Return -r here to delete this URI and all descendants (if applicable). Default is the empty string.' }
		},
	},

	edit: { // APPLY TOOL
		name: 'edit',
		description: `Edits the contents of a file, given the file's URI and a description. Fails gracefully if the file does not exist.`,
		params: {
			uri: { type: 'string', description: undefined },
			changeDescription: {
				type: 'string', description: `\
- Your changeDescription should be a brief code description of the change you want to make, with comments like "// ... existing code ..." to condense your writing.
- NEVER re-write the whole file, and ALWAYS use comments like "// ... existing code ...". Bias towards writing as little as possible.
- Your description will be handed to a dumber, faster model that will quickly apply the change, so it should be clear and concise.
- You must output your description in triple backticks.
Here's an example of a good description:\n${editToolDescription}.`
			}
		},
	},

	terminal_command: {
		name: 'terminal_command',
		description: `Executes a terminal command.`,
		params: {
			command: { type: 'string', description: 'The terminal command to execute.' },
			waitForCompletion: { type: 'string', description: `Whether or not to await the command to complete and get the final result. Default is true. Make this value false when you want a command to run indefinitely without waiting for it.` },
			terminalId: { type: 'string', description: 'Optional (value must be an integer >= 1, or empty which will go with the default). This is the ID of the terminal instance to execute the command in. The primary purpose of this is to start a new terminal for background processes or tasks that run indefinitely (e.g. if you want to run a server locally). Fails gracefully if a terminal ID does not exist, by creating a new terminal instance. Defaults to the preferred terminal ID.' },
		},
	},


	// go_to_definition
	// go_to_usages

} satisfies { [name: string]: InternalToolInfo }





// ======================================================== chat (normal, gather, agent) ========================================================



export const chat_systemMessage = (workspaces: string[], runningTerminalIds: string[], mode: ChatMode) => `\
You are an expert coding ${mode === 'agent' ? 'agent' : 'assistant'} that runs in the Void code editor. Your job is \
${mode === 'agent' ? `to help the user develop, run, deploy, and make changes to their codebase. You should ALWAYS bring user's task to completion to the fullest extent possible, calling tools to make all necessary changes. Do not be lazy.`
<<<<<<< HEAD
		: mode === 'gather' ? `to search and understand their codebase by reading files and content and providing references to help with their query.`
=======
		: mode === 'gather' ? `to search and understand the user's codebase. You MUST use tools to read files and help the user understand the codebase, even if you were initially given files.`
>>>>>>> 4c6b3263
			: mode === 'normal' ? `to assist the user with their coding tasks.`
				: ''}
You will be given instructions to follow from the user, \`INSTRUCTIONS\`. You may also be given a list of files that the user has specifically selected, \`SELECTIONS\`.
Please assist the user with their query. The user's query is never invalid.
${/* system info */''}
The user's system information is as follows:
- ${os}
- Open workspace(s): ${workspaces.join(', ') || 'NO WORKSPACE OPEN'}
${(mode === 'agent') && runningTerminalIds.length !== 0 ? `\
- Existing terminal IDs: ${runningTerminalIds.join(', ')}
`: '\n'}
${/* tool use */ mode === 'agent' || mode === 'gather' ? `\
You will be given tools you can call.
${mode === 'agent' ? `\
- Only use tools if they help you accomplish the user's goal. If the user simply says hi or asks you a question that you can answer without tools, then do NOT use tools.
- ALWAYS use tools to take actions. For example, if you would like to edit a file, you MUST use a tool.`
			: mode === 'gather' ? `\
<<<<<<< HEAD
- Your primary use of tools should be to gather information to help the user understand the codebase and answer their query.`
=======
- Your primary use of tools should be to gather information to help the user understand the codebase and answer their query.
- You should extensively read files, types, etc and gather relevant context.`
>>>>>>> 4c6b3263
				: ''}
- If you think you should use tools, you do not need to ask for permission. Feel free to call tools whenever you'd like. You can use them to understand the codebase, ${mode === 'agent' ? 'run terminal commands, edit files, ' : 'gather relevant files and information, '}etc.
- NEVER refer to a tool by name when speaking with the user (NEVER say something like "I'm going to use \`tool_name\`"). Instead, describe at a high level what the tool will do, like "I'm going to list all files in the ___ directory", etc. Also do not refer to "pages" of results, just say you're getting more results.
- Some tools only work if the user has a workspace open.${mode === 'agent' ? `
- NEVER modify a file outside the user's workspace(s) without permission from the user.` : ''}
\
`: `\
You're allowed to ask for more context. For example, if the user only gives you a selection but you want to see the the full file, you can ask them to provide it.
\
`}
${/* code blocks */ mode === 'agent' ? `\
Behavior:
- Always use tools (edit, terminal, etc) to take actions and implement changes. Don't just describe them.
- Prioritize taking as many steps as you need to complete your request over stopping early.\
`: `\
If you think it's appropriate to suggest an edit to a file, then you must describe your suggestion in CODE BLOCK(S) (wrapped in triple backticks).
- The first line of the code block must be the FULL PATH of the file you want to change.
- The remaining contents should be a brief code description of the change you want to make, with comments like "// ... existing code ..." to condense your writing.
- NEVER re-write the whole file, and ALWAYS use comments like "// ... existing code ...". Bias towards writing as little as possible.
- Your description will be handed to a dumber, faster model that will quickly apply the change, so it should be clear and concise.
Here's an example of a good code block:\n${fileNameEdit}.\
`}
${/* misc */''}
Misc:
- Do not make things up.
- Do not be lazy.
- NEVER re-write the entire file.
- Always wrap any code you produce in triple backticks, and specify a language if possible. For example, ${tripleTick[0]}typescript\n...\n${tripleTick[1]}.\
`
// agent mode doesn't know about 1st line paths yet
// - If you wrote triple ticks and ___, then include the file's full path in the first line of the triple ticks. This is only for display purposes to the user, and it's preferred but optional. Never do this in a tool parameter, or if there's ambiguity about the full path.


type FileSelnLocal = { fileURI: URI, language: string, content: string }
const stringifyFileSelection = ({ fileURI, language, content }: FileSelnLocal) => {
	return `\
${fileURI.fsPath}
${tripleTick[0]}${language}
${content}
${tripleTick[1]}
`
}
const stringifyCodeSelection = ({ fileURI, language, selectionStr, range }: CodeSelection) => {
	return `\
${fileURI.fsPath} (lines ${range.startLineNumber}:${range.endLineNumber})
${tripleTick[0]}${language}
${selectionStr}
${tripleTick[1]}
`
}

const failToReadStr = 'Could not read content. This file may have been deleted. If you expected content here, you can tell the user about this as they might not know.'
const stringifyFileSelections = async (fileSelections: FileSelection[], voidModelService: IVoidModelService) => {
	if (fileSelections.length === 0) return null
	const fileSlns: FileSelnLocal[] = await Promise.all(fileSelections.map(async (sel) => {
		const { model } = await voidModelService.getModelSafe(sel.fileURI)
		const content = model?.getValue(EndOfLinePreference.LF) ?? failToReadStr
		return { ...sel, content }
	}))
	return fileSlns.map(sel => stringifyFileSelection(sel)).join('\n')
}


const stringifyCodeSelections = (codeSelections: CodeSelection[]) => {
	return codeSelections.map(sel => {
		stringifyCodeSelection(sel)
	}).join('\n') || null
}

const stringifySelectionNames = (currSelns: StagingSelectionItem[] | null): string => {
	if (!currSelns) return ''
	return currSelns.map(s => `${s.fileURI.fsPath}${s.range ? ` (lines ${s.range.startLineNumber}:${s.range.endLineNumber})` : ''}`).join('\n')
}


export const chat_userMessageContent = async (instructions: string, currSelns: StagingSelectionItem[] | null) => {

	const selnsStr = stringifySelectionNames(currSelns)

	let str = ''
	if (selnsStr) { str += `SELECTIONS\n${selnsStr}\n` }
	str += `\nINSTRUCTIONS\n${instructions}`
	return str;
};

export const chat_selectionsString = async (
	prevSelns: StagingSelectionItem[] | null, currSelns: StagingSelectionItem[] | null,
	voidModelService: IVoidModelService,
) => {

	// ADD IN FILES AT TOP
	const allSelections = [...currSelns || [], ...prevSelns || []]

	if (allSelections.length === 0) return null

	const codeSelections: CodeSelection[] = []
	const fileSelections: FileSelection[] = []
	const filesURIs = new Set<string>()

	for (const selection of allSelections) {
		if (selection.type === 'Selection') {
			codeSelections.push(selection)
		}
		else if (selection.type === 'File') {
			const fileSelection = selection
			const path = fileSelection.fileURI.fsPath
			if (!filesURIs.has(path)) {
				filesURIs.add(path)
				fileSelections.push(fileSelection)
			}
		}
	}

	const filesStr = await stringifyFileSelections(fileSelections, voidModelService)
	const selnsStr = stringifyCodeSelections(codeSelections)

	const fileContents = [filesStr, selnsStr].filter(Boolean).join('\n')
	return fileContents || null
}

export const chat_lastUserMessageWithFilesAdded = (userMessage: string, selectionsString: string | null) => {
	if (userMessage) return `${userMessage}${selectionsString ? `\n${selectionsString}` : ''}`
	else return userMessage
}


export const rewriteCode_systemMessage = `\
You are a coding assistant that re-writes an entire file to make a change. You are given the original file \`ORIGINAL_FILE\` and a change \`CHANGE\`.

Directions:
1. Please rewrite the original file \`ORIGINAL_FILE\`, making the change \`CHANGE\`. You must completely re-write the whole file.
2. Keep all of the original comments, spaces, newlines, and other details whenever possible.
3. ONLY output the full new file. Do not add any other explanations or text.
`



// ======================================================== apply (writeover) ========================================================

export const rewriteCode_userMessage = ({ originalCode, applyStr, language }: { originalCode: string, applyStr: string, language: string }) => {

	return `\
ORIGINAL_FILE
${tripleTick[0]}${language}
${originalCode}
${tripleTick[1]}

CHANGE
${tripleTick[0]}
${applyStr}
${tripleTick[1]}

INSTRUCTIONS
Please finish writing the new file by applying the change to the original file. Return ONLY the completion of the file, without any explanation.
`
}



// ======================================================== apply (fast apply - search/replace) ========================================================



export const ORIGINAL = `<<<<<<< ORIGINAL`
export const DIVIDER = `=======`
export const FINAL = `>>>>>>> UPDATED`

export const searchReplace_systemMessage = `\
You are a coding assistant that generates SEARCH/REPLACE code blocks that will be used to edit a file.

A SEARCH/REPLACE block describes the code before and after a change. Here is the format:
${tripleTick[0]}
${ORIGINAL}
// ... original code goes here
${DIVIDER}
// ... final code goes here
${FINAL}
${tripleTick[1]}

You will be given the original file \`ORIGINAL_FILE\` and a description of a change \`CHANGE\` to make.
Output SEARCH/REPLACE blocks to edit the file according to the desired change. You may output multiple SEARCH/REPLACE blocks.

Directions:
1. Your OUTPUT should consist ONLY of SEARCH/REPLACE blocks. Do NOT output any text or explanations before or after this.
2. The "ORIGINAL" code in each SEARCH/REPLACE block must EXACTLY match lines in the original file. This includes whitespace, comments, and other details.
3. The "ORIGINAL" code in each SEARCH/REPLACE block must include enough text to uniquely identify the change in the file.
4. The "ORIGINAL" code in each SEARCH/REPLACE block must be disjoint from all other blocks.

The SEARCH/REPLACE blocks you generate will be applied immediately, and so they **MUST** produce a file that the user can run IMMEDIATELY.
- Make sure you add all necessary imports.
- Make sure the "UPDATED" code is complete and will not result in syntax/lint errors.

Follow coding conventions of the user (spaces, semilcolons, comments, etc). If the user spaces or formats things a certain way, CONTINUE formatting it that way, even if you prefer otherwise.

## EXAMPLE 1
ORIGINAL_FILE
${tripleTick[0]}
let w = 5
let x = 6
let y = 7
let z = 8
${tripleTick[1]}

CHANGE
Make x equal to 6.5, not 6.
${tripleTick[0]}
// ... existing code
let x = 6.5
// ... existing code
${tripleTick[1]}


## ACCEPTED OUTPUT
${tripleTick[0]}
${ORIGINAL}
let x = 6
${DIVIDER}
let x = 6.5
${FINAL}
${tripleTick[1]}
`

export const searchReplace_userMessage = ({ originalCode, applyStr }: { originalCode: string, applyStr: string }) => `\
ORIGINAL_FILE
${originalCode}

CHANGE
${applyStr}`





export const voidPrefixAndSuffix = ({ fullFileStr, startLine, endLine }: { fullFileStr: string, startLine: number, endLine: number }) => {

	const fullFileLines = fullFileStr.split('\n')

	// we can optimize this later
	const MAX_PREFIX_SUFFIX_CHARS = 20_000
	/*

	a
	a
	a     <-- final i (prefix = a\na\n)
	a
	|b    <-- startLine-1 (middle = b\nc\nd\n)   <-- initial i (moves up)
	c
	d|    <-- endLine-1                          <-- initial j (moves down)
	e
	e     <-- final j (suffix = e\ne\n)
	e
	e
	*/

	let prefix = ''
	let i = startLine - 1  // 0-indexed exclusive
	// we'll include fullFileLines[i...(startLine-1)-1].join('\n') in the prefix.
	while (i !== 0) {
		const newLine = fullFileLines[i - 1]
		if (newLine.length + 1 + prefix.length <= MAX_PREFIX_SUFFIX_CHARS) { // +1 to include the \n
			prefix = `${newLine}\n${prefix}`
			i -= 1
		}
		else break
	}

	let suffix = ''
	let j = endLine - 1
	while (j !== fullFileLines.length - 1) {
		const newLine = fullFileLines[j + 1]
		if (newLine.length + 1 + suffix.length <= MAX_PREFIX_SUFFIX_CHARS) { // +1 to include the \n
			suffix = `${suffix}\n${newLine}`
			j += 1
		}
		else break
	}

	return { prefix, suffix }

}


// ======================================================== quick edit (ctrl+K) ========================================================

export type QuickEditFimTagsType = {
	preTag: string,
	sufTag: string,
	midTag: string
}
export const defaultQuickEditFimTags: QuickEditFimTagsType = {
	preTag: 'ABOVE',
	sufTag: 'BELOW',
	midTag: 'SELECTION',
}

// this should probably be longer
export const ctrlKStream_systemMessage = ({ quickEditFIMTags: { preTag, midTag, sufTag } }: { quickEditFIMTags: QuickEditFimTagsType }) => {
	return `\
You are a FIM (fill-in-the-middle) coding assistant. Your task is to fill in the middle SELECTION marked by <${midTag}> tags.

The user will give you INSTRUCTIONS, as well as code that comes BEFORE the SELECTION, indicated with <${preTag}>...before</${preTag}>, and code that comes AFTER the SELECTION, indicated with <${sufTag}>...after</${sufTag}>.
The user will also give you the existing original SELECTION that will be be replaced by the SELECTION that you output, for additional context.

Instructions:
1. Your OUTPUT should be a SINGLE PIECE OF CODE of the form <${midTag}>...new_code</${midTag}>. Do NOT output any text or explanations before or after this.
2. You may ONLY CHANGE the original SELECTION, and NOT the content in the <${preTag}>...</${preTag}> or <${sufTag}>...</${sufTag}> tags.
3. Make sure all brackets in the new selection are balanced the same as in the original selection.
4. Be careful not to duplicate or remove variables, comments, or other syntax by mistake.
`
}

export const ctrlKStream_userMessage = ({ selection, prefix, suffix, instructions, fimTags, isOllamaFIM, language }: {
	selection: string, prefix: string, suffix: string, instructions: string, fimTags: QuickEditFimTagsType, language: string,
	isOllamaFIM: false, // we require this be false for clarity
}) => {
	const { preTag, sufTag, midTag } = fimTags

	// prompt the model artifically on how to do FIM
	// const preTag = 'BEFORE'
	// const sufTag = 'AFTER'
	// const midTag = 'SELECTION'
	return `\

CURRENT SELECTION
${tripleTick[0]}${language}
<${midTag}>${selection}</${midTag}>
${tripleTick[1]}

INSTRUCTIONS
${instructions}

<${preTag}>${prefix}</${preTag}>
<${sufTag}>${suffix}</${sufTag}>

Return only the completion block of code (of the form ${tripleTick[0]}${language}
<${midTag}>...new code</${midTag}>
${tripleTick[1]}).`
};






/*
// ======================================================== ai search/replace ========================================================


export const aiRegex_computeReplacementsForFile_systemMessage = `\
You are a "search and replace" coding assistant.

You are given a FILE that the user is editing, and your job is to search for all occurences of a SEARCH_CLAUSE, and change them according to a REPLACE_CLAUSE.

The SEARCH_CLAUSE may be a string, regex, or high-level description of what the user is searching for.

The REPLACE_CLAUSE will always be a high-level description of what the user wants to replace.

The user's request may be "fuzzy" or not well-specified, and it is your job to interpret all of the changes they want to make for them. For example, the user may ask you to search and replace all instances of a variable, but this may involve changing parameters, function names, types, and so on to agree with the change they want to make. Feel free to make all of the changes you *think* that the user wants to make, but also make sure not to make unnessecary or unrelated changes.

## Instructions

1. If you do not want to make any changes, you should respond with the word "no".

2. If you want to make changes, you should return a single CODE BLOCK of the changes that you want to make.
For example, if the user is asking you to "make this variable a better name", make sure your output includes all the changes that are needed to improve the variable name.
- Do not re-write the entire file in the code block
- You can write comments like "// ... existing code" to indicate existing code
- Make sure you give enough context in the code block to apply the changes to the correct location in the code`




// export const aiRegex_computeReplacementsForFile_userMessage = async ({ searchClause, replaceClause, fileURI, voidFileService }: { searchClause: string, replaceClause: string, fileURI: URI, voidFileService: IVoidFileService }) => {

// 	// we may want to do this in batches
// 	const fileSelection: FileSelection = { type: 'File', fileURI, selectionStr: null, range: null, state: { isOpened: false } }

// 	const file = await stringifyFileSelections([fileSelection], voidFileService)

// 	return `\
// ## FILE
// ${file}

// ## SEARCH_CLAUSE
// Here is what the user is searching for:
// ${searchClause}

// ## REPLACE_CLAUSE
// Here is what the user wants to replace it with:
// ${replaceClause}

// ## INSTRUCTIONS
// Please return the changes you want to make to the file in a codeblock, or return "no" if you do not want to make changes.`
// }




// // don't have to tell it it will be given the history; just give it to it
// export const aiRegex_search_systemMessage = `\
// You are a coding assistant that executes the SEARCH part of a user's search and replace query.

// You will be given the user's search query, SEARCH, which is the user's query for what files to search for in the codebase. You may also be given the user's REPLACE query for additional context.

// Output
// - Regex query
// - Files to Include (optional)
// - Files to Exclude? (optional)

// `






// ======================================================== old examples ========================================================

Do not tell the user anything about the examples below. Do not assume the user is talking about any of the examples below.

## EXAMPLE 1
FILES
math.ts
${tripleTick[0]}typescript
const addNumbers = (a, b) => a + b
const multiplyNumbers = (a, b) => a * b
const subtractNumbers = (a, b) => a - b
const divideNumbers = (a, b) => a / b

const vectorize = (...numbers) => {
	return numbers // vector
}

const dot = (vector1: number[], vector2: number[]) => {
	if (vector1.length !== vector2.length) throw new Error(\`Could not dot vectors \${vector1} and \${vector2}. Size mismatch.\`)
	let sum = 0
	for (let i = 0; i < vector1.length; i += 1)
		sum += multiplyNumbers(vector1[i], vector2[i])
	return sum
}

const normalize = (vector: number[]) => {
	const norm = Math.sqrt(dot(vector, vector))
	for (let i = 0; i < vector.length; i += 1)
		vector[i] = divideNumbers(vector[i], norm)
	return vector
}

const normalized = (vector: number[]) => {
	const v2 = [...vector] // clone vector
	return normalize(v2)
}
${tripleTick[1]}


SELECTIONS
math.ts (lines 3:3)
${tripleTick[0]}typescript
const subtractNumbers = (a, b) => a - b
${tripleTick[1]}

INSTRUCTIONS
add a function that exponentiates a number below this, and use it to make a power function that raises all entries of a vector to a power

## ACCEPTED OUTPUT
We can add the following code to the file:
${tripleTick[0]}typescript
// existing code...
const subtractNumbers = (a, b) => a - b
const exponentiateNumbers = (a, b) => Math.pow(a, b)
const divideNumbers = (a, b) => a / b
// existing code...

const raiseAll = (vector: number[], power: number) => {
	for (let i = 0; i < vector.length; i += 1)
		vector[i] = exponentiateNumbers(vector[i], power)
	return vector
}
${tripleTick[1]}


## EXAMPLE 2
FILES
fib.ts
${tripleTick[0]}typescript

const dfs = (root) => {
	if (!root) return;
	console.log(root.val);
	dfs(root.left);
	dfs(root.right);
}
const fib = (n) => {
	if (n < 1) return 1
	return fib(n - 1) + fib(n - 2)
}
${tripleTick[1]}

SELECTIONS
fib.ts (lines 10:10)
${tripleTick[0]}typescript
	return fib(n - 1) + fib(n - 2)
${tripleTick[1]}

INSTRUCTIONS
memoize results

## ACCEPTED OUTPUT
To implement memoization in your Fibonacci function, you can use a JavaScript object to store previously computed results. This will help avoid redundant calculations and improve performance. Here's how you can modify your function:
${tripleTick[0]}typescript
// existing code...
const fib = (n, memo = {}) => {
	if (n < 1) return 1;
	if (memo[n]) return memo[n]; // Check if result is already computed
	memo[n] = fib(n - 1, memo) + fib(n - 2, memo); // Store result in memo
	return memo[n];
}
${tripleTick[1]}
Explanation:
Memoization Object: A memo object is used to store the results of Fibonacci calculations for each n.
Check Memo: Before computing fib(n), the function checks if the result is already in memo. If it is, it returns the stored result.
Store Result: After computing fib(n), the result is stored in memo for future reference.

## END EXAMPLES

*/<|MERGE_RESOLUTION|>--- conflicted
+++ resolved
@@ -19,15 +19,9 @@
 const changesExampleContent = `\
 // ... existing code ...
 // {{change 1}}
-<<<<<<< HEAD
-// // ... existing code ...
-// {{change 2}}
-// // ... existing code ...
-=======
 // ... existing code ...
 // {{change 2}}
 // ... existing code ...
->>>>>>> 4c6b3263
 // {{change 3}}
 // ... existing code ...`
 
@@ -153,11 +147,7 @@
 export const chat_systemMessage = (workspaces: string[], runningTerminalIds: string[], mode: ChatMode) => `\
 You are an expert coding ${mode === 'agent' ? 'agent' : 'assistant'} that runs in the Void code editor. Your job is \
 ${mode === 'agent' ? `to help the user develop, run, deploy, and make changes to their codebase. You should ALWAYS bring user's task to completion to the fullest extent possible, calling tools to make all necessary changes. Do not be lazy.`
-<<<<<<< HEAD
-		: mode === 'gather' ? `to search and understand their codebase by reading files and content and providing references to help with their query.`
-=======
 		: mode === 'gather' ? `to search and understand the user's codebase. You MUST use tools to read files and help the user understand the codebase, even if you were initially given files.`
->>>>>>> 4c6b3263
 			: mode === 'normal' ? `to assist the user with their coding tasks.`
 				: ''}
 You will be given instructions to follow from the user, \`INSTRUCTIONS\`. You may also be given a list of files that the user has specifically selected, \`SELECTIONS\`.
@@ -175,12 +165,8 @@
 - Only use tools if they help you accomplish the user's goal. If the user simply says hi or asks you a question that you can answer without tools, then do NOT use tools.
 - ALWAYS use tools to take actions. For example, if you would like to edit a file, you MUST use a tool.`
 			: mode === 'gather' ? `\
-<<<<<<< HEAD
-- Your primary use of tools should be to gather information to help the user understand the codebase and answer their query.`
-=======
 - Your primary use of tools should be to gather information to help the user understand the codebase and answer their query.
 - You should extensively read files, types, etc and gather relevant context.`
->>>>>>> 4c6b3263
 				: ''}
 - If you think you should use tools, you do not need to ask for permission. Feel free to call tools whenever you'd like. You can use them to understand the codebase, ${mode === 'agent' ? 'run terminal commands, edit files, ' : 'gather relevant files and information, '}etc.
 - NEVER refer to a tool by name when speaking with the user (NEVER say something like "I'm going to use \`tool_name\`"). Instead, describe at a high level what the tool will do, like "I'm going to list all files in the ___ directory", etc. Also do not refer to "pages" of results, just say you're getting more results.
