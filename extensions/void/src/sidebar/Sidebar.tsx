--- conflicted
+++ resolved
@@ -251,23 +251,6 @@
 			<div className="shrink-0 py-4">
 				{/* selection */}
 				<div className="text-left">
-<<<<<<< HEAD
-					{/* selected files */}
-					<FilesSelector files={files} setFiles={setFiles} />
-					{/* selected code */}
-					{!selection?.selectionStr ? null
-						: (
-							<div className="relative">
-								<button
-									onClick={clearSelection}
-									className="absolute top-2 right-2 text-white hover:text-gray-300 z-10"
-								>
-									X
-								</button>
-								<BlockCode text={selection.selectionStr} disableApplyButton={true} />
-							</div>
-					)}
-=======
 
 					<div className="relative">
 						<div className="input">
@@ -327,7 +310,6 @@
 							</form>
 						</div>
 					</div>
->>>>>>> 5f3e664e
 				</div>
 			</div>
 		</div>
